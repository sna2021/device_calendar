--- conflicted
+++ resolved
@@ -30,18 +30,6 @@
     private val CREATE_OR_UPDATE_EVENT_METHOD = "createOrUpdateEvent"
 
     // Method arguments
-<<<<<<< HEAD
-    val CALENDAR_ID_ARGUMENT = "calendarId"
-    val CALENDAR_EVENTS_START_DATE_ARGUMENT = "startDate"
-    val CALENDAR_EVENTS_END_DATE_ARGUMENT = "endDate"
-    val CALENDAR_EVENTS_IDS_ARGUMENT = "eventIds"
-    val EVENT_ID_ARGUMENT = "eventId"
-    val EVENT_TITLE_ARGUMENT = "eventTitle"
-    val EVENT_LOCATION_ARGUMENT = "eventLocation"
-    val EVENT_DESCRIPTION_ARGUMENT = "eventDescription"
-    val EVENT_START_DATE_ARGUMENT = "eventStartDate"
-    val EVENT_END_DATE_ARGUMENT = "eventEndDate"
-=======
     private val CALENDAR_ID_ARGUMENT = "calendarId"
     private val CALENDAR_EVENTS_START_DATE_ARGUMENT = "startDate"
     private val CALENDAR_EVENTS_END_DATE_ARGUMENT = "endDate"
@@ -51,13 +39,12 @@
     private val EVENT_DESCRIPTION_ARGUMENT = "eventDescription"
     private val EVENT_START_DATE_ARGUMENT = "eventStartDate"
     private val EVENT_END_DATE_ARGUMENT = "eventEndDate"
+    private val EVENT_LOCATION_ARGUMENT = "eventLocation"
     private val RECURRENCE_RULE_ARGUMENT = "recurrenceRule"
     private val RECURRENCE_FREQUENCY_ARGUMENT = "recurrenceFrequency"
     private val TOTAL_OCCURRENCES_ARGUMENT = "totalOccurrences"
     private val INTERVAL_ARGUMENT = "interval"
     private val END_DATE_ARGUMENT = "endDate"
-
->>>>>>> 9f691d78
 
     private constructor(registrar: Registrar, calendarDelegate: CalendarDelegate) : this() {
         _registrar = registrar
