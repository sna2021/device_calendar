--- conflicted
+++ resolved
@@ -13,100 +13,9 @@
 class _MyAppState extends State<MyApp> {
   @override
   Widget build(BuildContext context) {
-<<<<<<< HEAD
-    return new Scaffold(
-      appBar: new AppBar(
-        title: new Text('Welcome to Device Calendar Example'),
-      ),
-      body: new Column(
-        children: <Widget>[
-          new ConstrainedBox(
-            constraints: new BoxConstraints(maxHeight: 150.0),
-            child: new ListView.builder(
-              itemCount: _calendars?.length ?? 0,
-              itemBuilder: (BuildContext context, int index) {
-                return new GestureDetector(
-                  onTap: () async {
-                    await _retrieveCalendarEvents(_calendars[index].id);
-                    setState(() {
-                      _selectedCalendar = _calendars[index];
-                    });
-                  },
-                  child: new Padding(
-                    padding: const EdgeInsets.all(10.0),
-                    child: new Row(
-                      children: <Widget>[
-                        new Expanded(
-                          flex: 1,
-                          child: new Text(
-                            _calendars[index].name,
-                            style: new TextStyle(fontSize: 25.0),
-                          ),
-                        ),
-                        new Icon(_calendars[index].isReadOnly
-                            ? Icons.lock
-                            : Icons.lock_open)
-                      ],
-                    ),
-                  ),
-                );
-              },
-            ),
-          ),
-          new Expanded(
-            flex: 1,
-            child: new Container(
-              decoration: new BoxDecoration(color: Colors.white),
-              child: new ListView.builder(
-                itemCount: _calendarEvents?.length ?? 0,
-                itemBuilder: (BuildContext context, int index) {
-                  return new EventItem(
-                      _calendarEvents[index], _deviceCalendarPlugin, () async {
-                    await _retrieveCalendarEvents(_selectedCalendar.id);
-                  });
-                },
-              ),
-            ),
-          ),
-        ],
-      ),
-      floatingActionButton: !(_selectedCalendar?.isReadOnly ?? true)
-          ? new FloatingActionButton(
-              onPressed: () async {
-                final now = new DateTime.now();
-                final eventToCreate = new Event(_selectedCalendar.id);
-                eventToCreate.title =
-                    "Event created with Device Calendar Plugin";
-                eventToCreate.start = now;
-                eventToCreate.end = now.add(new Duration(hours: 1));
-                eventToCreate.location = "Brandenburger Tor, Pariser Platz, Berlin";
-                eventToCreate.locationCoordinates = "52.5162778,13.3755154";
-                final createEventResult = await _deviceCalendarPlugin
-                    .createOrUpdateEvent(eventToCreate);
-                if (createEventResult.isSuccess &&
-                    (createEventResult.data?.isNotEmpty ?? false)) {
-                  _retrieveCalendarEvents(_selectedCalendar.id);
-                }
-              },
-              child: new Icon(Icons.add),
-            )
-          : new Container(),
-    );
-  }
-
-  void _retrieveCalendars() async {
-    try {
-      var permissionsGranted = await _deviceCalendarPlugin.hasPermissions();
-      if (permissionsGranted.isSuccess && !permissionsGranted.data) {
-        permissionsGranted = await _deviceCalendarPlugin.requestPermissions();
-        if (!permissionsGranted.isSuccess || !permissionsGranted.data) {
-          return;
-        }
-=======
     return new MaterialApp(routes: {
       AppRoutes.calendars: (context) {
         return new CalendarsPage();
->>>>>>> 9dce9535
       }
     });
   }
